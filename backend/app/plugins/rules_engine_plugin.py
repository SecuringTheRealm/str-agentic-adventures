--- conflicted
+++ resolved
@@ -77,13 +77,9 @@
 
         # TODO: Implement spell system components
         # TODO: Add spell slot tracking by level and class
-<<<<<<< HEAD
         # TODO: Add spell save DC calculation
         # TODO: Add spell attack bonus calculation
         # TODO: Add spell effect resolution system
-=======
-        # TODO: Add concentration tracking for ongoing spells
->>>>>>> caf52498
 
     @kernel_function(
         description="Calculate spell save DC for a character.",
