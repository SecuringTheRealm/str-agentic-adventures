"""
API routes for the AI Dungeon Master application.
"""

import logging
from fastapi import APIRouter, HTTPException, status
from typing import Dict, Any, List, Optional
from datetime import datetime

from app.models.game_models import (
    CreateCharacterRequest,
    PlayerInput,
    GameResponse,
    CharacterSheet,
    LevelUpRequest,
    SpellAttackBonusRequest,
    CreateCampaignRequest,
    CampaignUpdateRequest,
    CloneCampaignRequest,
    CampaignListResponse,
    AIAssistanceRequest,
    AIAssistanceResponse,
    AIContentGenerationRequest,
    AIContentGenerationResponse,
    Campaign,
    Spell,
    CharacterClass,
    ManageSpellsRequest,
    ManageSpellSlotsRequest,
    CastSpellRequest,
    ConcentrationRequest,
    SpellListResponse,
    SpellCastingResponse,
    ConcentrationCheckResponse,
    Equipment,
    ItemType,
    ItemRarity,
    ManageEquipmentRequest,
    MagicalEffectsRequest,
    EquipmentResponse,
    EncumbranceResponse,
    ItemCatalogResponse,
    MagicalEffectsResponse,
    NPC,
    NPCPersonality,
    NPCInteraction,
    CreateNPCRequest,
    NPCInteractionRequest,
    GenerateNPCStatsRequest,
    NPCInteractionResponse,
    NPCStatsResponse,
)
from app.agents.dungeon_master_agent import get_dungeon_master
from app.agents.scribe_agent import get_scribe
from app.agents.combat_cartographer_agent import get_combat_cartographer
from app.agents.artist_agent import get_artist
from app.services.campaign_service import campaign_service
from app.config import ConfigDep

# Create a logger for this module
logger = logging.getLogger(__name__)

router = APIRouter(tags=["game"])


@router.post("/character", response_model=CharacterSheet)
async def create_character(character_data: CreateCharacterRequest, config: ConfigDep):
    """Create a new player character."""
    try:
        # Check if Azure OpenAI is configured
        if not config.is_azure_openai_configured():
            raise HTTPException(
                status_code=status.HTTP_503_SERVICE_UNAVAILABLE,
                detail="Azure OpenAI configuration is missing or invalid. "
                "This agentic demo requires proper Azure OpenAI setup.",
            )

        # Convert Pydantic model to dictionary for the agent
        character_dict = character_data.model_dump()

        # Rename character_class to class for the agent
        character_dict["class"] = character_dict.pop("character_class")

        # Create character via Scribe agent
        character_sheet = await get_scribe().create_character(character_dict)

        if "error" in character_sheet:
            raise HTTPException(
                status_code=status.HTTP_400_BAD_REQUEST, detail=character_sheet["error"]
            )

        return character_sheet
    except HTTPException:
        # Re-raise HTTPExceptions as-is
        raise
    except Exception as e:
        # Handle configuration errors specifically
        error_msg = str(e)
        if "Azure OpenAI configuration" in error_msg:
            raise HTTPException(
                status_code=status.HTTP_503_SERVICE_UNAVAILABLE, detail=error_msg
            )
        else:
            raise HTTPException(
                status_code=status.HTTP_500_INTERNAL_SERVER_ERROR,
                detail=f"Failed to create character: {str(e)}",
            )


@router.get("/character/{character_id}", response_model=Dict[str, Any])
async def get_character(character_id: str, config: ConfigDep):
    """Retrieve a character sheet by ID."""
    try:
        # Check if Azure OpenAI is configured
        if not config.is_azure_openai_configured():
            raise HTTPException(
                status_code=status.HTTP_503_SERVICE_UNAVAILABLE,
                detail="Azure OpenAI configuration is missing or invalid. "
                "This agentic demo requires proper Azure OpenAI setup.",
            )

        character = await get_scribe().get_character(character_id)

        if not character:
            raise HTTPException(
                status_code=status.HTTP_404_NOT_FOUND,
                detail=f"Character {character_id} not found",
            )

        return character
    except HTTPException:
        # Re-raise HTTPExceptions as-is
        raise
    except Exception as e:
        # Handle configuration errors specifically
        error_msg = str(e)
        if "Azure OpenAI configuration" in error_msg:
            raise HTTPException(
                status_code=status.HTTP_503_SERVICE_UNAVAILABLE, detail=error_msg
            )
        else:
            raise HTTPException(
                status_code=status.HTTP_500_INTERNAL_SERVER_ERROR,
                detail=f"Failed to retrieve character: {str(e)}",
            )

    return character


@router.post("/campaign", response_model=Campaign)
async def create_campaign(campaign_data: CreateCampaignRequest):
    """Create a new campaign."""
    try:
<<<<<<< HEAD
        # Check if Azure OpenAI is configured
        if not config.is_azure_openai_configured():
            raise HTTPException(
                status_code=status.HTTP_503_SERVICE_UNAVAILABLE,
                detail="Azure OpenAI configuration is missing or invalid. "
                "This agentic demo requires proper Azure OpenAI setup.",
            )

=======
>>>>>>> 5a2b818b
        campaign = campaign_service.create_campaign(campaign_data)
        return campaign
    except HTTPException:
        # Re-raise HTTPExceptions as-is
        raise
    except ValueError as e:
        # Handle configuration errors specifically
        error_msg = str(e)
        if "Azure OpenAI configuration" in error_msg:
            raise HTTPException(
                status_code=status.HTTP_503_SERVICE_UNAVAILABLE, detail=error_msg
            )
        else:
            raise HTTPException(status_code=status.HTTP_400_BAD_REQUEST, detail=str(e))
    except Exception as e:
        raise HTTPException(
            status_code=status.HTTP_500_INTERNAL_SERVER_ERROR,
            detail=f"Failed to create campaign: {str(e)}",
        )


@router.get("/campaigns", response_model=CampaignListResponse)
async def list_campaigns():
    """List all campaigns including templates and custom campaigns."""
    try:
        all_campaigns = campaign_service.list_campaigns()
        templates = campaign_service.get_templates()

        return CampaignListResponse(campaigns=all_campaigns, templates=templates)
    except Exception as e:
        raise HTTPException(
            status_code=status.HTTP_500_INTERNAL_SERVER_ERROR,
            detail=f"Failed to list campaigns: {str(e)}",
        )


@router.get("/campaign/templates")
async def get_campaign_templates():
    """Get pre-built campaign templates."""
    try:
        templates = campaign_service.get_templates()
        return {"templates": templates}
    except Exception as e:
        raise HTTPException(
            status_code=status.HTTP_500_INTERNAL_SERVER_ERROR,
            detail=f"Failed to get templates: {str(e)}",
        )


@router.get("/campaign/{campaign_id}", response_model=Campaign)
async def get_campaign(campaign_id: str):
    """Get a specific campaign by ID."""
    try:
        campaign = campaign_service.get_campaign(campaign_id)
        if not campaign:
            raise HTTPException(
                status_code=status.HTTP_404_NOT_FOUND,
                detail=f"Campaign {campaign_id} not found",
            )
        return campaign
    except HTTPException:
        raise
    except Exception as e:
        raise HTTPException(
            status_code=status.HTTP_500_INTERNAL_SERVER_ERROR,
            detail=f"Failed to get campaign: {str(e)}",
        )


@router.put("/campaign/{campaign_id}", response_model=Campaign)
async def update_campaign(campaign_id: str, updates: CampaignUpdateRequest):
    """Update an existing campaign."""
    try:
        # Convert to dict, excluding None values
        update_data = {k: v for k, v in updates.model_dump().items() if v is not None}

        if not update_data:
            raise HTTPException(
                status_code=status.HTTP_400_BAD_REQUEST,
                detail="No valid updates provided",
            )

        updated_campaign = campaign_service.update_campaign(campaign_id, update_data)
        if not updated_campaign:
            raise HTTPException(
                status_code=status.HTTP_404_NOT_FOUND,
                detail=f"Campaign {campaign_id} not found",
            )

        return updated_campaign
    except HTTPException:
        raise
    except Exception as e:
        raise HTTPException(
            status_code=status.HTTP_500_INTERNAL_SERVER_ERROR,
            detail=f"Failed to update campaign: {str(e)}",
        )


@router.post("/campaign/clone", response_model=Campaign)
async def clone_campaign(clone_data: CloneCampaignRequest):
    """Clone a template campaign for customization."""
    try:
        cloned_campaign = campaign_service.clone_campaign(
            clone_data.template_id, clone_data.new_name
        )

        if not cloned_campaign:
            raise HTTPException(
                status_code=status.HTTP_404_NOT_FOUND,
                detail=f"Template campaign {clone_data.template_id} not found",
            )

        return cloned_campaign
    except HTTPException:
        raise
    except Exception as e:
        raise HTTPException(
            status_code=status.HTTP_500_INTERNAL_SERVER_ERROR,
            detail=f"Failed to clone campaign: {str(e)}",
        )


@router.delete("/campaign/{campaign_id}")
async def delete_campaign(campaign_id: str):
    """Delete a custom campaign (templates cannot be deleted)."""
    try:
        success = campaign_service.delete_campaign(campaign_id)
        if not success:
            raise HTTPException(
                status_code=status.HTTP_404_NOT_FOUND,
                detail=f"Campaign {campaign_id} not found or cannot be deleted",
            )

        return {"message": "Campaign deleted successfully"}
    except HTTPException:
        raise
    except Exception as e:
        raise HTTPException(
            status_code=status.HTTP_500_INTERNAL_SERVER_ERROR,
            detail=f"Failed to delete campaign: {str(e)}",
        )


@router.post("/campaign/ai-assist", response_model=AIAssistanceResponse)
async def get_ai_assistance(request: AIAssistanceRequest):
    """Get AI assistance for campaign text enhancement."""
    try:
        # For now, provide simple suggestions based on context type
        # In a full implementation, this would use the AI agents
        suggestions = []
        enhanced_text = None

        if request.context_type == "setting":
            suggestions = [
                "Add more sensory details (sights, sounds, smells)",
                "Include potential conflict sources or tensions",
                "Describe the political or social climate",
                "Mention notable landmarks or geographical features",
            ]
        elif request.context_type == "description":
            suggestions = [
                "Expand on character motivations",
                "Add more dialogue or character interactions",
                "Include environmental details that set the mood",
                "Consider adding a plot twist or complication",
            ]
        elif request.context_type == "plot_hook":
            suggestions = [
                "Make the stakes more personal for the characters",
                "Add a time pressure element",
                "Include moral dilemmas or difficult choices",
                "Connect to character backstories",
            ]
        else:
            suggestions = [
                "Consider your target audience and tone",
                "Add specific details that engage the senses",
                "Think about cause and effect relationships",
                "Ensure consistency with your campaign world",
            ]

        # Simple text enhancement - in a full implementation this would use AI
        enhanced_text = None
        if request.text:
            # Basic text enhancement with context-aware improvements
            text = request.text.strip()

            if request.context_type == "setting":
                # Add atmospheric details for settings
                enhanced_text = f"{text}\n\nThe air carries subtle hints of the environment's character, while distant sounds suggest the life and activity that defines this place."
            elif request.context_type == "description":
                # Add depth to descriptions
                enhanced_text = f"{text}\n\nBeneath the surface details lies a sense of deeper significance, as if each element serves a purpose in the larger tapestry of the story."
            elif request.context_type == "plot_hook":
                # Add urgency to plot hooks
                enhanced_text = f"{text}\n\nTime seems to be of the essence, and the consequences of action—or inaction—weigh heavily on the minds of those involved."
            else:
                # General enhancement
                enhanced_text = f"{text}\n\nThis element resonates with potential, offering opportunities for creative development and meaningful narrative engagement."

        return AIAssistanceResponse(
            suggestions=suggestions, enhanced_text=enhanced_text
        )
    except Exception as e:
        raise HTTPException(
            status_code=status.HTTP_500_INTERNAL_SERVER_ERROR,
            detail=f"Failed to get AI assistance: {str(e)}",
        )


@router.post("/campaign/ai-generate", response_model=AIContentGenerationResponse)
async def generate_ai_content(request: AIContentGenerationRequest):
    """Generate AI content based on a specific suggestion and current text."""
    try:
        from app.azure_openai_client import AzureOpenAIClient

        # Initialize the Azure OpenAI client
        openai_client = AzureOpenAIClient()

        # Create contextual prompt based on suggestion type and content
        system_prompt = f"""You are an expert D&D campaign writer helping to enhance campaign content.
Your task is to generate creative, contextual content based on a specific suggestion.
Campaign Tone: {request.campaign_tone}
Context Type: {request.context_type}
Current Text: {request.current_text or "None"}

The user wants you to: {request.suggestion}

Guidelines:
- Generate 2-4 sentences of high-quality content that fulfills the suggestion
- If there's existing text, build upon it naturally and coherently
- Match the campaign tone ({request.campaign_tone})
- Be specific and evocative, not generic
- Focus on details that enhance the game experience
- Don't repeat the suggestion text itself

Respond with ONLY the generated content, no explanations or meta-text."""

        user_prompt = f"Current field content: {request.current_text or '(empty)'}\n\nSuggestion to implement: {request.suggestion}"

        messages = [
            {"role": "system", "content": system_prompt},
            {"role": "user", "content": user_prompt},
        ]

        # Generate content using Azure OpenAI
        generated_content = await openai_client.chat_completion(
            messages, temperature=0.7, max_tokens=300
        )

        if not generated_content or generated_content.strip() == "":
            return AIContentGenerationResponse(
                generated_content="", success=False, error="Failed to generate content"
            )

        return AIContentGenerationResponse(
            generated_content=generated_content.strip(), success=True
        )

    except Exception as e:
        return AIContentGenerationResponse(
            generated_content="",
            success=False,
            error=f"Failed to generate AI content: {str(e)}",
        )


@router.post("/generate-image", response_model=Dict[str, Any])
async def generate_image(image_request: Dict[str, Any]):
    """Generate an image based on the request details."""
    try:
        image_type = image_request.get("image_type")
        details = image_request.get("details", {})

        if image_type == "character_portrait":
            result = await get_artist().generate_character_portrait(details)
        elif image_type == "scene_illustration":
            result = await get_artist().illustrate_scene(details)
        elif image_type == "item_visualization":
            result = await get_artist().create_item_visualization(details)
        else:
            raise HTTPException(
                status_code=status.HTTP_400_BAD_REQUEST,
                detail=f"Unsupported image type: {image_type}",
            )

        return result
    except Exception as e:
        raise HTTPException(
            status_code=status.HTTP_500_INTERNAL_SERVER_ERROR,
            detail=f"Failed to generate image: {str(e)}",
        )


@router.post("/battle-map", response_model=Dict[str, Any])
async def generate_battle_map(map_request: Dict[str, Any]):
    """Generate a battle map based on environment details."""
    try:
        environment = map_request.get("environment", {})
        combat_context = map_request.get("combat_context")

        battle_map = await get_combat_cartographer().generate_battle_map(
            environment, combat_context
        )

        return battle_map
    except Exception as e:
        raise HTTPException(
            status_code=status.HTTP_500_INTERNAL_SERVER_ERROR,
            detail=f"Failed to generate battle map: {str(e)}",
        )


@router.post("/input", response_model=GameResponse)
async def process_player_input(player_input: PlayerInput):
    """Process player input and get game response."""
    try:
        # Try to get character and campaign context, but fallback gracefully
        character = None
        try:
            character = await get_scribe().get_character(player_input.character_id)
        except Exception as e:
            logger.warning(
                f"Could not retrieve character {player_input.character_id}: {str(e)}"
            )
            # Use fallback character info
            character = {
                "id": player_input.character_id,
                "name": "Adventurer",
                "class": "Fighter",
                "level": 1,
            }

        # Create context for the Dungeon Master agent
        context = {
            "character_id": player_input.character_id,
            "campaign_id": player_input.campaign_id,
            "character_name": character.get("name", "Adventurer"),
            "character_class": character.get("class", "Fighter"),
            "character_level": str(character.get("level", 1)),
        }

        # Process the input through the Dungeon Master agent
        dm_response = await get_dungeon_master().process_input(
            player_input.message, context
        )

        # Transform the DM response to the GameResponse format
        images = []
        for visual in dm_response.get("visuals", []):
            if visual and "image_url" in visual and visual["image_url"]:
                images.append(visual["image_url"])

        return GameResponse(
            message=dm_response.get("message", ""),
            images=images,
            state_updates=dm_response.get("state_updates", {}),
            combat_updates=dm_response.get("combat_updates"),
        )
    except HTTPException:
        raise
    except Exception as e:
        logger.error(f"Failed to process input: {str(e)}")
        raise HTTPException(
            status_code=status.HTTP_500_INTERNAL_SERVER_ERROR,
            detail=f"Failed to process input: {str(e)}",
        )


@router.post("/character/{character_id}/level-up", response_model=Dict[str, Any])
async def level_up_character(character_id: str, level_up_data: LevelUpRequest):
    """Level up a character."""
    try:
        # Level up the character via Scribe agent
        result = await get_scribe().level_up_character(
            character_id,
            level_up_data.ability_improvements,
            use_average_hp=True,  # Default to average HP
        )

        if "error" in result:
            raise HTTPException(
                status_code=status.HTTP_400_BAD_REQUEST, detail=result["error"]
            )

        return result
    except HTTPException:
        raise
    except Exception as e:
        raise HTTPException(
            status_code=status.HTTP_500_INTERNAL_SERVER_ERROR,
            detail=f"Failed to level up character: {str(e)}",
        )


@router.post(
    "/character/{character_id}/award-experience", response_model=Dict[str, Any]
)
async def award_experience(character_id: str, experience_data: Dict[str, int]):
    """Award experience points to a character."""
    try:
        experience_points = experience_data.get("experience_points", 0)
        if experience_points <= 0:
            raise HTTPException(
                status_code=status.HTTP_400_BAD_REQUEST,
                detail="Experience points must be greater than 0",
            )

        result = await get_scribe().award_experience(character_id, experience_points)

        if "error" in result:
            raise HTTPException(
                status_code=status.HTTP_400_BAD_REQUEST, detail=result["error"]
            )

        return result
    except HTTPException:
        raise
    except Exception as e:
        raise HTTPException(
            status_code=status.HTTP_500_INTERNAL_SERVER_ERROR,
            detail=f"Failed to award experience: {str(e)}",
        )


@router.get("/character/{character_id}/progression-info", response_model=Dict[str, Any])
async def get_progression_info(character_id: str):
    """Get progression information for a character."""
    try:
        character = await get_scribe().get_character(character_id)
        if not character:
            raise HTTPException(
                status_code=status.HTTP_404_NOT_FOUND,
                detail=f"Character {character_id} not found",
            )

        from app.plugins.rules_engine_plugin import RulesEnginePlugin

        rules_engine = RulesEnginePlugin()

        current_experience = character.get("experience", 0)
        current_level = character.get("level", 1)
        asi_used = character.get("ability_score_improvements_used", 0)

        level_info = rules_engine.calculate_level(current_experience)
        asi_info = rules_engine.check_asi_eligibility(current_level, asi_used)
        proficiency_info = rules_engine.calculate_proficiency_bonus(current_level)

        return {
            "character_id": character_id,
            "current_level": current_level,
            "level_info": level_info,
            "asi_info": asi_info,
            "proficiency_info": proficiency_info,
        }
    except HTTPException:
        raise
    except Exception as e:
        raise HTTPException(
            status_code=status.HTTP_500_INTERNAL_SERVER_ERROR,
            detail=f"Failed to get progression info: {str(e)}",
        )


# Dice rolling endpoints
@router.post("/dice/roll", response_model=Dict[str, Any])
async def roll_dice(dice_data: Dict[str, str]):
    """Roll dice using D&D notation."""
    try:
        from app.plugins.rules_engine_plugin import RulesEnginePlugin

        dice_notation = dice_data.get("notation", "1d20")
        if not dice_notation:
            raise HTTPException(
                status_code=status.HTTP_400_BAD_REQUEST,
                detail="Dice notation is required",
            )

        rules_engine = RulesEnginePlugin()
        result = rules_engine.roll_dice(dice_notation)

        if "error" in result:
            raise HTTPException(
                status_code=status.HTTP_400_BAD_REQUEST, detail=result["error"]
            )

        return result
    except HTTPException:
        raise
    except Exception as e:
        raise HTTPException(
            status_code=status.HTTP_500_INTERNAL_SERVER_ERROR,
            detail=f"Failed to roll dice: {str(e)}",
        )


@router.post("/dice/roll-with-character", response_model=Dict[str, Any])
async def roll_dice_with_character(roll_data: Dict[str, Any]):
    """Roll dice with character context for skill checks."""
    try:
        from app.plugins.rules_engine_plugin import RulesEnginePlugin

        dice_notation = roll_data.get("notation", "1d20")
        character_id = roll_data.get("character_id")
        skill = roll_data.get("skill")

        if not character_id:
            raise HTTPException(
                status_code=status.HTTP_400_BAD_REQUEST,
                detail="Character ID is required",
            )

        # Get character data
        character = await get_scribe().get_character(character_id)
        if "error" in character:
            raise HTTPException(
                status_code=status.HTTP_404_NOT_FOUND, detail="Character not found"
            )

        rules_engine = RulesEnginePlugin()
        result = rules_engine.roll_with_character(dice_notation, character, skill)

        if "error" in result:
            raise HTTPException(
                status_code=status.HTTP_400_BAD_REQUEST, detail=result["error"]
            )

        return result
    except HTTPException:
        raise
    except Exception as e:
        raise HTTPException(
            status_code=status.HTTP_500_INTERNAL_SERVER_ERROR,
            detail=f"Failed to roll dice with character: {str(e)}",
        )


@router.post("/dice/manual-roll", response_model=Dict[str, Any])
async def input_manual_roll(manual_data: Dict[str, Any]):
    """Input a manual dice roll result."""
    try:
        from app.plugins.rules_engine_plugin import RulesEnginePlugin

        dice_notation = manual_data.get("notation", "1d20")
        result = manual_data.get("result")

        if result is None:
            raise HTTPException(
                status_code=status.HTTP_400_BAD_REQUEST,
                detail="Roll result is required",
            )

        rules_engine = RulesEnginePlugin()
        manual_result = rules_engine.input_manual_roll(dice_notation, result)

        return manual_result
    except HTTPException:
        raise
    except Exception as e:
        raise HTTPException(
            status_code=status.HTTP_500_INTERNAL_SERVER_ERROR,
            detail=f"Failed to input manual roll: {str(e)}",
        )


# Campaign creation and world generation endpoints
@router.post("/campaign/generate-world", response_model=Dict[str, Any])
async def generate_campaign_world(campaign_data: Dict[str, Any]):
    """Generate world description and setting for a new campaign."""
    try:
        campaign_name = campaign_data.get("name", "Unnamed Campaign")
        setting = campaign_data.get("setting", "fantasy")
        tone = campaign_data.get("tone", "heroic")
        homebrew_rules = campaign_data.get("homebrew_rules", [])

        # Generate world description based on inputs
        world_description = await generate_world_description(
            campaign_name, setting, tone, homebrew_rules
        )

        return {
            "world_description": world_description,
            "setting": setting,
            "tone": tone,
            "generated_elements": {
                "major_locations": generate_major_locations(setting),
                "notable_npcs": generate_notable_npcs(setting, tone),
                "plot_hooks": generate_plot_hooks(setting, tone),
                "world_lore": generate_world_lore(setting),
            },
        }
    except Exception as e:
        raise HTTPException(
            status_code=status.HTTP_500_INTERNAL_SERVER_ERROR,
            detail=f"Failed to generate campaign world: {str(e)}",
        )


@router.post("/campaign/{campaign_id}/start-session", response_model=Dict[str, Any])
async def start_game_session(campaign_id: str, session_data: Dict[str, Any]):
    """Start a new game session for a campaign."""
    try:
        character_ids = session_data.get("character_ids", [])
        session_type = session_data.get(
            "type", "exploration"
        )  # exploration, combat, social

        # Initialize session state
        session_state = {
            "session_id": f"session_{campaign_id}_{hash(str(character_ids))}",
            "campaign_id": campaign_id,
            "character_ids": character_ids,
            "type": session_type,
            "status": "active",
            "current_scene": generate_opening_scene(session_type),
            "available_actions": generate_available_actions(session_type),
            "scene_count": 1,
            "started_at": str(datetime.now()),
        }

        return session_state
    except Exception as e:
        raise HTTPException(
            status_code=status.HTTP_500_INTERNAL_SERVER_ERROR,
            detail=f"Failed to start game session: {str(e)}",
        )


@router.post("/session/{session_id}/action", response_model=Dict[str, Any])
async def process_player_action(session_id: str, action_data: Dict[str, Any]):
    """Process a player action within a game session."""
    try:
        action_type = action_data.get("type", "general")
        description = action_data.get("description", "")
        character_id = action_data.get("character_id")
        dice_rolls = action_data.get("dice_rolls", [])

        # Process the action based on type
        if action_type == "combat":
            result = await process_combat_action(
                session_id, character_id, description, dice_rolls
            )
        elif action_type == "skill_check":
            result = await process_skill_check(
                session_id, character_id, description, dice_rolls
            )
        elif action_type == "exploration":
            result = await process_exploration_action(
                session_id, character_id, description
            )
        else:
            result = await process_general_action(session_id, character_id, description)

        # Update session state
        result["session_id"] = session_id
        result["timestamp"] = str(datetime.now())

        return result
    except Exception as e:
        raise HTTPException(
            status_code=status.HTTP_500_INTERNAL_SERVER_ERROR,
            detail=f"Failed to process player action: {str(e)}",
        )


# Combat workflow endpoints
@router.post("/combat/initialize", response_model=Dict[str, Any])
async def initialize_combat(combat_data: Dict[str, Any]):
    """Initialize a new combat encounter."""
    try:
        session_id = combat_data.get("session_id")
        participants = combat_data.get("participants", [])
        environment = combat_data.get("environment", "standard")

        # Generate initiative order
        initiative_order = []
        for participant in participants:
            if participant.get("type") == "player":
                # Players roll initiative
                from app.plugins.rules_engine_plugin import RulesEnginePlugin

                rules_engine = RulesEnginePlugin()
                character = await get_scribe().get_character(
                    participant["character_id"]
                )
                if "error" not in character:
                    dex_modifier = (character["abilities"]["dexterity"] - 10) // 2
                    initiative_roll = rules_engine.roll_dice("1d20")
                    initiative_total = initiative_roll["total"] + dex_modifier
                else:
                    initiative_total = 10  # Default if character not found

                initiative_order.append(
                    {
                        "type": "player",
                        "id": participant["character_id"],
                        "name": participant.get("name", "Player"),
                        "initiative": initiative_total,
                    }
                )
            else:
                # NPCs/enemies get random initiative
                from random import randint

                initiative_order.append(
                    {
                        "type": "npc",
                        "id": participant["id"],
                        "name": participant.get("name", "NPC"),
                        "initiative": randint(1, 20)
                        + participant.get("dex_modifier", 0),
                    }
                )

        # Sort by initiative (highest first)
        initiative_order.sort(key=lambda x: x["initiative"], reverse=True)

        combat_state = {
            "combat_id": f"combat_{session_id}_{hash(str(participants))}",
            "session_id": session_id,
            "status": "active",
            "round": 1,
            "current_turn": 0,
            "initiative_order": initiative_order,
            "environment": environment,
            "battle_map_requested": True,
            "started_at": str(datetime.now()),
        }

        return combat_state
    except Exception as e:
        raise HTTPException(
            status_code=status.HTTP_500_INTERNAL_SERVER_ERROR,
            detail=f"Failed to initialize combat: {str(e)}",
        )


@router.post("/combat/{combat_id}/turn", response_model=Dict[str, Any])
async def process_combat_turn(combat_id: str, turn_data: Dict[str, Any]):
    """Process a single combat turn."""
    try:
        action_type = turn_data.get(
            "action", "attack"
        )  # attack, move, spell, item, etc.
        target_id = turn_data.get("target_id")
        character_id = turn_data.get("character_id")
        dice_result = turn_data.get("dice_result")

        # Process the combat action
        turn_result = {
            "combat_id": combat_id,
            "character_id": character_id,
            "action": action_type,
            "target_id": target_id,
            "success": False,
            "damage": 0,
            "description": "",
            "next_turn": True,
        }

        if action_type == "attack" and dice_result:
            # Process attack
            target_ac = turn_data.get("target_ac", 15)  # Default AC
            if dice_result["total"] >= target_ac:
                # Hit! Calculate damage
                damage_dice = turn_data.get("damage_dice", "1d6")
                from app.plugins.rules_engine_plugin import RulesEnginePlugin

                rules_engine = RulesEnginePlugin()
                damage_result = rules_engine.roll_dice(damage_dice)

                turn_result.update(
                    {
                        "success": True,
                        "damage": damage_result["total"],
                        "description": f"Attack hits for {damage_result['total']} damage!",
                        "damage_roll": damage_result,
                    }
                )
            else:
                turn_result.update(
                    {
                        "success": False,
                        "description": f"Attack misses (rolled {dice_result['total']} vs AC {target_ac})",
                    }
                )

        turn_result["timestamp"] = str(datetime.now())
        return turn_result

    except Exception as e:
        raise HTTPException(
            status_code=status.HTTP_500_INTERNAL_SERVER_ERROR,
            detail=f"Failed to process combat turn: {str(e)}",
        )


# Helper functions for campaign generation
async def generate_world_description(
    name: str, setting: str, tone: str, homebrew_rules: List[str]
) -> str:
    """Generate a world description for the campaign."""
    descriptions = {
        "fantasy": f"The realm of {name} is a land of magic and wonder, where ancient forests hide forgotten secrets and mighty kingdoms rise and fall with the tides of time.",
        "urban": f"The sprawling metropolis of {name} is a city of shadows and neon, where corporate towers pierce the smog-filled sky and danger lurks in every alley.",
        "post_apocalyptic": f"The wasteland of {name} stretches endlessly under a poisoned sky, where survivors eke out existence among the ruins of civilization.",
        "space": f"The star system of {name} spans multiple worlds and space stations, where alien civilizations and human colonies struggle for dominance among the stars.",
    }

    base_description = descriptions.get(
        setting, f"The world of {name} awaits your exploration."
    )

    if tone == "dark":
        base_description += (
            " Dark forces move in the shadows, and hope is a precious commodity."
        )
    elif tone == "heroic":
        base_description += " Heroes are needed to stand against the forces of darkness and protect the innocent."
    elif tone == "comedic":
        base_description += (
            " Adventure and mishaps await around every corner in this whimsical realm."
        )

    if homebrew_rules:
        base_description += (
            f" Special rules govern this realm: {', '.join(homebrew_rules)}."
        )

    return base_description


def generate_major_locations(setting: str) -> List[Dict[str, str]]:
    """Generate major locations for the campaign world."""
    locations = {
        "fantasy": [
            {
                "name": "The Crystal Caverns",
                "type": "dungeon",
                "description": "Ancient caves filled with magical crystals and dangerous creatures.",
            },
            {
                "name": "Goldenheart City",
                "type": "city",
                "description": "A bustling trade hub ruled by merchant princes.",
            },
            {
                "name": "The Whispering Woods",
                "type": "wilderness",
                "description": "A mystical forest where the trees themselves are said to speak.",
            },
        ],
        "urban": [
            {
                "name": "The Undercity",
                "type": "district",
                "description": "A lawless underground network of tunnels and abandoned stations.",
            },
            {
                "name": "Corporate Plaza",
                "type": "building",
                "description": "The gleaming headquarters of the city's most powerful corporations.",
            },
            {
                "name": "The Neon Strip",
                "type": "district",
                "description": "A vibrant entertainment district that never sleeps.",
            },
        ],
    }
    return locations.get(setting, [])


def generate_notable_npcs(setting: str, tone: str) -> List[Dict[str, str]]:
    """Generate notable NPCs for the campaign."""
    npcs = [
        {
            "name": "Sage Meridian",
            "role": "mentor",
            "description": "An wise old scholar with secrets of the past.",
        },
        {
            "name": "Captain Redhawk",
            "role": "ally",
            "description": "A brave leader who fights for justice.",
        },
        {
            "name": "The Shadow Broker",
            "role": "neutral",
            "description": "A mysterious figure who trades in information.",
        },
    ]

    if tone == "dark":
        npcs.append(
            {
                "name": "Lord Malachar",
                "role": "antagonist",
                "description": "A cruel tyrant who rules through fear.",
            }
        )
    elif tone == "comedic":
        npcs.append(
            {
                "name": "Bumblethorne the Accident-Prone",
                "role": "comic relief",
                "description": "A well-meaning wizard whose spells rarely work as intended.",
            }
        )

    return npcs


def generate_plot_hooks(setting: str, tone: str) -> List[str]:
    """Generate plot hooks for the campaign."""
    hooks = [
        "Ancient artifacts have been stolen from the museum, and the thieves left behind only cryptic symbols.",
        "Strange disappearances plague the local area, and survivors speak of shadowy figures in the night.",
        "A powerful ally has gone missing, and their last known location was a dangerous territory.",
    ]
    return hooks


def generate_world_lore(setting: str) -> List[str]:
    """Generate world lore elements."""
    lore = [
        "Long ago, a great cataclysm reshaped the world, leaving scars that still influence events today.",
        "An ancient prophecy speaks of heroes who will arise in the realm's darkest hour.",
        "Hidden throughout the world are artifacts of immense power, sought by many but understood by few.",
    ]
    return lore


def generate_opening_scene(session_type: str) -> str:
    """Generate an opening scene for a game session."""
    scenes = {
        "exploration": "You find yourselves at the entrance to an unexplored region, with adventure calling from beyond.",
        "combat": "Danger approaches! Ready your weapons and prepare for battle!",
        "social": "You enter a bustling tavern where information and intrigue flow as freely as the ale.",
    }
    return scenes.get(session_type, "Your adventure begins...")


def generate_available_actions(session_type: str) -> List[str]:
    """Generate available actions for a session type."""
    actions = {
        "exploration": [
            "Investigate the area",
            "Search for clues",
            "Move to a new location",
            "Rest and recover",
        ],
        "combat": [
            "Attack an enemy",
            "Cast a spell",
            "Use an item",
            "Move to a new position",
            "Defend",
        ],
        "social": [
            "Start a conversation",
            "Gather information",
            "Make a deal",
            "Intimidate someone",
        ],
    }
    return actions.get(session_type, ["Take an action"])


# Individual action processors
async def process_combat_action(
    session_id: str, character_id: str, description: str, dice_rolls: List[Dict]
) -> Dict[str, Any]:
    """Process a combat action."""
    return {
        "type": "combat",
        "description": description,
        "result": "Combat action processed - dice rolls applied",
        "dice_rolls": dice_rolls,
        "effects": ["Damage dealt", "Position changed"],
        "next_actions": ["Continue combat", "End turn"],
    }


async def process_skill_check(
    session_id: str, character_id: str, description: str, dice_rolls: List[Dict]
) -> Dict[str, Any]:
    """Process a skill check action."""
    success = (
        any(roll.get("total", 0) >= 15 for roll in dice_rolls) if dice_rolls else False
    )
    return {
        "type": "skill_check",
        "description": description,
        "result": "Success!" if success else "Failure!",
        "success": success,
        "dice_rolls": dice_rolls,
        "next_actions": ["Continue exploring", "Try a different approach"],
    }


async def process_exploration_action(
    session_id: str, character_id: str, description: str
) -> Dict[str, Any]:
    """Process an exploration action."""
    return {
        "type": "exploration",
        "description": description,
        "result": "You discover something interesting in your exploration.",
        "discoveries": [
            "A hidden passage",
            "An ancient inscription",
            "Signs of recent activity",
        ],
        "next_actions": ["Investigate further", "Move to a new area", "Rest here"],
    }


async def process_general_action(
    session_id: str, character_id: str, description: str
) -> Dict[str, Any]:
    """Process a general action."""
    return {
        "type": "general",
        "description": description,
        "result": "Your action has consequences that ripple through the world.",
        "effects": ["The situation changes", "New opportunities arise"],
        "next_actions": ["Continue the adventure", "Try something else"],
    }


# Spell System API Endpoints


@router.post("/character/{character_id}/spells", response_model=Dict[str, Any])
async def manage_character_spells(character_id: str, request: ManageSpellsRequest):
    """Manage known spells for a character."""
    try:
        # This would integrate with a character storage system
        # For now, returning a success response with the action performed
        return {
            "character_id": character_id,
            "action": request.action,
            "spell_ids": request.spell_ids,
            "success": True,
            "message": f"Successfully {request.action} spells for character {character_id}",
        }
    except Exception as e:
        raise HTTPException(
            status_code=status.HTTP_500_INTERNAL_SERVER_ERROR,
            detail=f"Failed to manage character spells: {str(e)}",
        )


@router.post("/character/{character_id}/spell-slots", response_model=Dict[str, Any])
async def manage_spell_slots(character_id: str, request: ManageSpellSlotsRequest):
    """Manage spell slot usage and recovery for a character."""
    try:
        # This would integrate with a character storage system
        # For now, returning a success response with the action performed
        return {
            "character_id": character_id,
            "action": request.action,
            "slot_level": request.slot_level,
            "count": request.count,
            "success": True,
            "message": f"Successfully {request.action} spell slots for character {character_id}",
        }
    except Exception as e:
        raise HTTPException(
            status_code=status.HTTP_500_INTERNAL_SERVER_ERROR,
            detail=f"Failed to manage spell slots: {str(e)}",
        )


@router.post("/combat/{combat_id}/cast-spell", response_model=SpellCastingResponse)
async def cast_spell_in_combat(combat_id: str, request: CastSpellRequest):
    """Cast spells during combat with sophisticated effect resolution."""
    try:
        # Load spell from database if available, otherwise use default effects
        spell_data = await _get_spell_data(request.spell_id)

        # Calculate spell effects based on spell data and casting level
        spell_effects = await _calculate_spell_effects(
            spell_data, request.slot_level, request.target_ids, combat_id
        )

        # Process concentration spells
        concentration_needed = spell_data.get("concentration", False) or spell_data.get(
            "requires_concentration", False
        )
        concentration_broken = False

        if concentration_needed:
            from app.plugins.rules_engine_plugin import RulesEnginePlugin

            rules_engine = RulesEnginePlugin()

            # Start concentration on the spell
            concentration_result = rules_engine.start_concentration(
                request.character_id,
                spell_data,
                duration_rounds=10,  # Default 1 minute duration
            )

            if not concentration_result.get("success", False):
                # If concentration failed to start, it could mean the spell doesn't require it
                # or there was an error, but we'll continue with the spell casting
                pass

        return SpellCastingResponse(
            success=True,
            message=f"Spell '{spell_data.get('name', request.spell_id)}' cast successfully in combat {combat_id}",
            spell_effects=spell_effects,
            concentration_broken=concentration_broken,
            slot_used=True,
        )
    except Exception as e:
        return SpellCastingResponse(
            success=False, message=f"Failed to cast spell: {str(e)}"
        )


async def _get_spell_data(spell_id: str) -> Dict[str, Any]:
    """Get spell data from database or return default spell structure."""
    from app.database import get_session
    from app.models.db_models import Spell

    try:
        with next(get_session()) as db:
            spell = db.query(Spell).filter(Spell.id == spell_id).first()
            if spell:
                return {
                    "id": spell.id,
                    "name": spell.name,
                    "level": spell.level,
                    "school": spell.school,
                    "damage_dice": spell.damage_dice,
                    "save_type": spell.save_type,
                    "concentration": spell.concentration,
                    "ritual": spell.ritual,
                    "components": spell.components,
                    "description": spell.description,
                    "higher_levels": spell.higher_levels,
                    **spell.data,
                }
    except Exception:
        pass  # Fall back to basic spell data

    # Default spell data for unknown spells
    return _get_default_spell_data(spell_id)


def _get_default_spell_data(spell_id: str) -> Dict[str, Any]:
    """Get default spell data for common spells."""
    # Common D&D 5e spells with basic data
    default_spells = {
        "magic_missile": {
            "name": "Magic Missile",
            "level": 1,
            "school": "evocation",
            "damage_dice": "1d4+1",
            "save_type": None,
            "concentration": False,
            "auto_hit": True,
            "base_missiles": 3,
        },
        "fireball": {
            "name": "Fireball",
            "level": 3,
            "school": "evocation",
            "damage_dice": "8d6",
            "save_type": "dexterity",
            "concentration": False,
            "area_effect": True,
            "radius": 20,
        },
        "healing_word": {
            "name": "Healing Word",
            "level": 1,
            "school": "evocation",
            "healing_dice": "1d4",
            "save_type": None,
            "concentration": False,
            "range": 60,
            "bonus_action": True,
        },
        "shield": {
            "name": "Shield",
            "level": 1,
            "school": "abjuration",
            "ac_bonus": 5,
            "save_type": None,
            "concentration": False,
            "duration": "1 round",
            "reaction": True,
        },
        "cure_wounds": {
            "name": "Cure Wounds",
            "level": 1,
            "school": "evocation",
            "healing_dice": "1d8",
            "save_type": None,
            "concentration": False,
            "touch": True,
        },
    }

    return default_spells.get(
        spell_id,
        {
            "name": spell_id.replace("_", " ").title(),
            "level": 1,
            "school": "unknown",
            "concentration": False,
        },
    )


async def _calculate_spell_effects(
    spell_data: Dict[str, Any],
    cast_level: int,
    target_ids: Optional[List[str]],
    combat_id: str,
) -> Dict[str, Any]:
    """Calculate sophisticated spell effects based on spell data and level."""
    effects = {
        "spell_name": spell_data.get("name", "Unknown Spell"),
        "spell_level": cast_level,
        "base_level": spell_data.get("level", 1),
        "school": spell_data.get("school", "unknown"),
        "target_count": len(target_ids) if target_ids else 1,
        "combat_id": combat_id,
        "effects": [],
        "damage": None,
        "healing": None,
        "save_required": spell_data.get("save_type") is not None,
        "save_type": spell_data.get("save_type"),
        "concentration": spell_data.get("concentration", False),
    }

    upcast_levels = cast_level - spell_data.get("level", 1)

    # Calculate damage effects
    if spell_data.get("damage_dice"):
        base_damage = spell_data["damage_dice"]
        if upcast_levels > 0 and spell_data.get("higher_levels"):
            # Apply upcast damage scaling
            additional_dice = upcast_levels * _get_upcast_scaling(spell_data["name"])
            effects["damage"] = f"{base_damage} + {additional_dice}d6"
        else:
            effects["damage"] = base_damage
        effects["effects"].append(f"Deals {effects['damage']} damage")

    # Calculate healing effects
    if spell_data.get("healing_dice"):
        base_healing = spell_data["healing_dice"]
        if upcast_levels > 0:
            additional_healing = upcast_levels
            effects["healing"] = f"{base_healing} + {additional_healing}"
        else:
            effects["healing"] = base_healing
        effects["effects"].append(f"Heals {effects['healing']} hit points")

    # Special spell effects
    if spell_data.get("auto_hit"):
        effects["effects"].append("Automatically hits target(s)")

    if spell_data.get("area_effect"):
        radius = spell_data.get("radius", 10)
        effects["effects"].append(f"Area effect: {radius} foot radius")

    if spell_data.get("ac_bonus"):
        effects["effects"].append(f"Grants +{spell_data['ac_bonus']} AC")

    # Magic Missile special handling
    if spell_data.get("name") == "Magic Missile":
        base_missiles = spell_data.get("base_missiles", 3)
        total_missiles = base_missiles + upcast_levels
        effects["effects"].append(f"Fires {total_missiles} missiles")
        effects["damage"] = (
            f"{total_missiles} missiles, each dealing 1d4+1 force damage"
        )

    if upcast_levels > 0:
        effects["effects"].append(
            f"Cast at {cast_level} level (+{upcast_levels} levels)"
        )

    return effects


def _get_upcast_scaling(spell_name: str) -> int:
    """Get damage dice scaling for upcasting spells."""
    scaling_table = {
        "Fireball": 1,  # +1d6 per level
        "Lightning Bolt": 1,  # +1d6 per level
        "Scorching Ray": 1,  # +1 ray per level
        "Cure Wounds": 1,  # +1d8 per level
        "Healing Word": 1,  # +1d4 per level
    }
    return scaling_table.get(spell_name, 1)


@router.get("/spells/list", response_model=SpellListResponse)
async def get_spell_list(
    character_class: Optional[CharacterClass] = None,
    spell_level: Optional[int] = None,
    school: Optional[str] = None,
):
    """Get available spells by class and level."""
    try:
        # This would query a spell database
        # For now, returning some sample spells
        sample_spells = [
            Spell(
                name="Magic Missile",
                level=1,
                school="Evocation",
                casting_time="1 action",
                range="120 feet",
                components="V, S",
                duration="Instantaneous",
                description="Three darts of magical force hit their targets.",
                available_classes=["wizard", "sorcerer"],
            ),
            Spell(
                name="Fireball",
                level=3,
                school="Evocation",
                casting_time="1 action",
                range="150 feet",
                components="V, S, M",
                duration="Instantaneous",
                description="A bright flash of energy streaks toward a point within range.",
                available_classes=["wizard", "sorcerer"],
            ),
            Spell(
                name="Cure Wounds",
                level=1,
                school="Evocation",
                casting_time="1 action",
                range="Touch",
                components="V, S",
                duration="Instantaneous",
                description="Restores hit points to a creature you touch.",
                available_classes=["cleric", "druid", "paladin", "ranger"],
            ),
        ]

        # Filter spells based on parameters
        filtered_spells = sample_spells
        if character_class:
            filtered_spells = [
                s
                for s in filtered_spells
                if character_class.value in s.available_classes
            ]
        if spell_level is not None:
            filtered_spells = [s for s in filtered_spells if s.level == spell_level]
        if school:
            filtered_spells = [
                s for s in filtered_spells if s.school.lower() == school.lower()
            ]

        return SpellListResponse(
            spells=filtered_spells, total_count=len(filtered_spells)
        )
    except Exception as e:
        raise HTTPException(
            status_code=status.HTTP_500_INTERNAL_SERVER_ERROR,
            detail=f"Failed to get spell list: {str(e)}",
        )


@router.post("/spells/save-dc", response_model=Dict[str, Any])
async def calculate_spell_save_dc_endpoint(
    character_class: CharacterClass, level: int, spellcasting_ability_score: int
):
    """Calculate spell save DC for a character."""
    try:
        # Map character classes to their spellcasting abilities
        spellcasting_abilities = {
            "wizard": "intelligence",
            "artificer": "intelligence",
            "cleric": "wisdom",
            "druid": "wisdom",
            "ranger": "wisdom",
            "bard": "charisma",
            "paladin": "charisma",
            "sorcerer": "charisma",
            "warlock": "charisma",
        }

        # Get spellcasting ability for the class
        spellcasting_ability = spellcasting_abilities.get(character_class.value)
        if not spellcasting_ability:
            raise HTTPException(
                status_code=status.HTTP_400_BAD_REQUEST,
                detail=f"Class {character_class.value} is not a spellcasting class",
            )

        # Calculate ability modifier: (ability_score - 10) // 2
        ability_modifier = (spellcasting_ability_score - 10) // 2

        # Calculate proficiency bonus based on level
        proficiency_bonus = 2
        if level >= 17:
            proficiency_bonus = 6
        elif level >= 13:
            proficiency_bonus = 5
        elif level >= 9:
            proficiency_bonus = 4
        elif level >= 5:
            proficiency_bonus = 3

        # Spell save DC = 8 + proficiency bonus + ability modifier
        save_dc = 8 + proficiency_bonus + ability_modifier

        return {
            "save_dc": save_dc,
            "character_class": character_class.value,
            "level": level,
            "spellcasting_ability": spellcasting_ability,
            "spellcasting_ability_score": spellcasting_ability_score,
            "ability_modifier": ability_modifier,
            "proficiency_bonus": proficiency_bonus,
        }

    except HTTPException:
        # Re-raise HTTPExceptions to maintain proper status codes
        raise
    except Exception as e:
        raise HTTPException(
            status_code=status.HTTP_500_INTERNAL_SERVER_ERROR,
            detail=f"Failed to calculate spell save DC: {str(e)}",
        )


@router.post(
    "/character/{character_id}/concentration", response_model=ConcentrationCheckResponse
)
async def manage_concentration(character_id: str, request: ConcentrationRequest):
    """Manage spell concentration tracking for a character."""
    try:
        if request.action == "start":
            if not request.spell_id:
                raise HTTPException(
                    status_code=status.HTTP_400_BAD_REQUEST,
                    detail="spell_id required for starting concentration",
                )

            return ConcentrationCheckResponse(
                success=True, concentration_maintained=True, dc=10, spell_ended=False
            )

        elif request.action == "end":
            return ConcentrationCheckResponse(
                success=True, concentration_maintained=False, dc=0, spell_ended=True
            )

        elif request.action == "check":
            if request.damage_taken is None:
                raise HTTPException(
                    status_code=status.HTTP_400_BAD_REQUEST,
                    detail="damage_taken required for concentration check",
                )

            # Calculate concentration DC (half damage taken, minimum 10)
            dc = max(10, request.damage_taken // 2)

            # This would normally involve rolling a Constitution saving throw
            # For now, returning a simulated result
            import random

            roll_result = random.randint(1, 20) + 3  # Assuming +3 Constitution modifier
            maintained = roll_result >= dc

            return ConcentrationCheckResponse(
                success=True,
                concentration_maintained=maintained,
                dc=dc,
                roll_result=roll_result,
                spell_ended=not maintained,
            )

        else:
            raise HTTPException(
                status_code=status.HTTP_400_BAD_REQUEST,
                detail=f"Invalid action: {request.action}",
            )

    except HTTPException:
        raise
    except Exception:
        return ConcentrationCheckResponse(
            success=False, concentration_maintained=False, dc=0, spell_ended=True
        )


@router.post("/spells/attack-bonus", response_model=Dict[str, Any])
async def calculate_spell_attack_bonus(request: SpellAttackBonusRequest):
    """Calculate spell attack bonus for a character."""
    try:
        # Map character classes to their spellcasting abilities
        spellcasting_abilities = {
            "wizard": "intelligence",
            "artificer": "intelligence",
            "cleric": "wisdom",
            "druid": "wisdom",
            "ranger": "wisdom",
            "bard": "charisma",
            "paladin": "charisma",
            "sorcerer": "charisma",
            "warlock": "charisma",
        }

        # Get spellcasting ability for the class
        spellcasting_ability = spellcasting_abilities.get(request.character_class)
        if not spellcasting_ability:
            raise HTTPException(
                status_code=status.HTTP_400_BAD_REQUEST,
                detail=f"Class {request.character_class.value} is not a spellcasting class",
            )

        # Calculate ability modifier: (ability_score - 10) // 2
        ability_modifier = (request.spellcasting_ability_score - 10) // 2

        # Calculate proficiency bonus based on level
        proficiency_bonus = 2
        if request.level >= 17:
            proficiency_bonus = 6
        elif request.level >= 13:
            proficiency_bonus = 5
        elif request.level >= 9:
            proficiency_bonus = 4
        elif request.level >= 5:
            proficiency_bonus = 3

        # Spell attack bonus = proficiency bonus + ability modifier
        spell_attack_bonus = proficiency_bonus + ability_modifier

        return {
            "character_class": request.character_class,
            "level": request.level,
            "spellcasting_ability": spellcasting_ability,
            "spellcasting_ability_score": request.spellcasting_ability_score,
            "ability_modifier": ability_modifier,
            "proficiency_bonus": proficiency_bonus,
            "spell_attack_bonus": spell_attack_bonus,
        }

    except HTTPException:
        # Re-raise HTTPExceptions to maintain proper status codes
        raise
    except Exception as e:
        raise HTTPException(
            status_code=status.HTTP_500_INTERNAL_SERVER_ERROR,
            detail=f"Failed to calculate spell attack bonus: {str(e)}",
        )


# Enhanced Inventory System API Endpoints


@router.post("/character/{character_id}/equipment", response_model=EquipmentResponse)
async def manage_equipment(character_id: str, request: ManageEquipmentRequest):
    """Equip/unequip items with stat effects."""
    try:
        # This would integrate with a character storage system
        # For now, simulate equipment management with basic stat effects

        sample_stat_effects = {
            "plate_armor": {"armor_class": 8, "stealth": -1},
            "magic_sword": {"attack_bonus": 1, "damage_bonus": 1},
            "ring_of_protection": {"armor_class": 1, "saving_throws": 1},
        }

        equipment_name = request.equipment_id.lower()
        stat_changes = sample_stat_effects.get(equipment_name, {})

        if request.action == "equip":
            message = f"Successfully equipped {request.equipment_id}"
            armor_class_change = stat_changes.get("armor_class", 0)
        elif request.action == "unequip":
            message = f"Successfully unequipped {request.equipment_id}"
            # Reverse the stat changes for unequipping
            stat_changes = {k: -v for k, v in stat_changes.items()}
            armor_class_change = stat_changes.get("armor_class", 0)
        else:
            raise HTTPException(
                status_code=status.HTTP_400_BAD_REQUEST,
                detail=f"Invalid action: {request.action}",
            )

        return EquipmentResponse(
            success=True,
            message=message,
            stat_changes=stat_changes,
            armor_class_change=armor_class_change,
        )
    except HTTPException:
        raise
    except Exception as e:
        return EquipmentResponse(
            success=False, message=f"Failed to manage equipment: {str(e)}"
        )


@router.get("/character/{character_id}/encumbrance", response_model=EncumbranceResponse)
async def get_encumbrance(character_id: str):
    """Calculate carrying capacity and weight."""
    try:
        # This would normally calculate from actual character data
        # For now, returning sample encumbrance data

        # Simulate character strength-based carrying capacity
        strength_score = 15  # Would be retrieved from character data
        carrying_capacity = strength_score * 15  # 15 lbs per point of Strength
        current_weight = 85.5  # Would be calculated from actual inventory

        # Determine encumbrance level
        if current_weight <= carrying_capacity:
            encumbrance_level = "unencumbered"
            speed_penalty = 0
        elif current_weight <= carrying_capacity * 2:
            encumbrance_level = "encumbered"
            speed_penalty = 10
        else:
            encumbrance_level = "heavily_encumbered"
            speed_penalty = 20

        return EncumbranceResponse(
            character_id=character_id,
            current_weight=current_weight,
            carrying_capacity=carrying_capacity,
            encumbrance_level=encumbrance_level,
            speed_penalty=speed_penalty,
        )
    except Exception as e:
        raise HTTPException(
            status_code=status.HTTP_500_INTERNAL_SERVER_ERROR,
            detail=f"Failed to calculate encumbrance: {str(e)}",
        )


@router.post("/items/magical-effects", response_model=MagicalEffectsResponse)
async def manage_magical_effects(request: MagicalEffectsRequest):
    """Apply magical item effects to character stats."""
    try:
        # Sample magical item effects
        magical_effects = {
            "cloak_of_elvenkind": {
                "stealth": 2,
                "perception": 2,
                "effects": [
                    "Advantage on Dexterity (Stealth) checks",
                    "Disadvantage on Perception checks against you",
                ],
            },
            "gauntlets_of_ogre_power": {
                "strength": 19,  # Sets Strength to 19 if it's lower
                "effects": ["Strength becomes 19", "Advantage on Strength checks"],
            },
            "ring_of_mind_shielding": {
                "effects": ["Immune to charm", "Mind cannot be read", "Soul protected"]
            },
        }

        item_effects = magical_effects.get(request.item_id.lower(), {})

        if request.action == "apply":
            message = f"Applied magical effects of {request.item_id}"
            active_effects = item_effects.get("effects", [])
            stat_modifiers = {k: v for k, v in item_effects.items() if k != "effects"}
        elif request.action == "remove":
            message = f"Removed magical effects of {request.item_id}"
            active_effects = []
            stat_modifiers = {}
        else:
            raise HTTPException(
                status_code=status.HTTP_400_BAD_REQUEST,
                detail=f"Invalid action: {request.action}",
            )

        return MagicalEffectsResponse(
            success=True,
            message=message,
            active_effects=active_effects,
            stat_modifiers=stat_modifiers,
        )
    except HTTPException:
        raise
    except Exception as e:
        return MagicalEffectsResponse(
            success=False,
            message=f"Failed to manage magical effects: {str(e)}",
            active_effects=[],
            stat_modifiers={},
        )


@router.get("/items/catalog", response_model=ItemCatalogResponse)
async def get_item_catalog(
    item_type: Optional[ItemType] = None,
    rarity: Optional[ItemRarity] = None,
    min_value: Optional[int] = None,
    max_value: Optional[int] = None,
):
    """Browse available items with rarity and value information."""
    try:
        # Sample equipment catalog
        sample_items = [
            Equipment(
                name="Longsword",
                item_type=ItemType.WEAPON,
                rarity=ItemRarity.COMMON,
                weight=3.0,
                value=15,
                damage_dice="1d8",
                damage_type="slashing",
                properties=["versatile"],
            ),
            Equipment(
                name="Plate Armor",
                item_type=ItemType.ARMOR,
                rarity=ItemRarity.COMMON,
                weight=65.0,
                value=1500,
                armor_class=18,
                stat_modifiers={"stealth": -1},
            ),
            Equipment(
                name="Ring of Protection",
                item_type=ItemType.RING,
                rarity=ItemRarity.RARE,
                weight=0.1,
                value=3500,
                requires_attunement=True,
                is_magical=True,
                stat_modifiers={"armor_class": 1, "saving_throws": 1},
            ),
            Equipment(
                name="Flame Tongue",
                item_type=ItemType.WEAPON,
                rarity=ItemRarity.RARE,
                weight=3.0,
                value=5000,
                requires_attunement=True,
                is_magical=True,
                damage_dice="1d8",
                damage_type="slashing",
                special_abilities=["Fire damage", "Light source"],
                properties=["versatile"],
            ),
            Equipment(
                name="Thieves' Tools",
                item_type=ItemType.TOOL,
                rarity=ItemRarity.COMMON,
                weight=1.0,
                value=25,
            ),
        ]

        # Filter items based on parameters
        filtered_items = sample_items
        if item_type:
            filtered_items = [
                item for item in filtered_items if item.item_type == item_type
            ]
        if rarity:
            filtered_items = [item for item in filtered_items if item.rarity == rarity]
        if min_value is not None:
            filtered_items = [
                item
                for item in filtered_items
                if item.value and item.value >= min_value
            ]
        if max_value is not None:
            filtered_items = [
                item
                for item in filtered_items
                if item.value and item.value <= max_value
            ]

        return ItemCatalogResponse(
            items=filtered_items, total_count=len(filtered_items)
        )
    except Exception as e:
        raise HTTPException(
            status_code=status.HTTP_500_INTERNAL_SERVER_ERROR,
            detail=f"Failed to get item catalog: {str(e)}",
        )


# Enhanced NPC Management API Endpoints


@router.post("/campaign/{campaign_id}/npcs", response_model=NPC)
async def create_campaign_npc(campaign_id: str, request: CreateNPCRequest):
    """Create and manage campaign NPCs."""
    try:
        # Generate basic personality traits if not provided
        import random

        sample_traits = [
            "Honest",
            "Deceitful",
            "Brave",
            "Cowardly",
            "Generous",
            "Greedy",
            "Kind",
            "Cruel",
            "Optimistic",
            "Pessimistic",
            "Curious",
            "Secretive",
        ]

        sample_mannerisms = [
            "Speaks softly",
            "Gestures wildly",
            "Never makes eye contact",
            "Constantly fidgets",
            "Uses elaborate vocabulary",
            "Speaks in short sentences",
        ]

        # Create NPC with generated personality
        personality = NPCPersonality(
            traits=random.sample(sample_traits, 2),
            mannerisms=random.sample(sample_mannerisms, 1),
            motivations=["Survive and prosper", "Help their family"],
        )

        # Generate basic abilities for the NPC
        from app.models.game_models import Abilities, HitPoints

        abilities = Abilities(
            strength=random.randint(8, 16),
            dexterity=random.randint(8, 16),
            constitution=random.randint(8, 16),
            intelligence=random.randint(8, 16),
            wisdom=random.randint(8, 16),
            charisma=random.randint(8, 16),
        )

        hit_points = HitPoints(
            current=random.randint(4, 12), maximum=random.randint(4, 12)
        )

        npc = NPC(
            name=request.name,
            race=request.race,
            gender=request.gender,
            age=request.age,
            occupation=request.occupation,
            location=request.location,
            campaign_id=campaign_id,
            personality=personality,
            abilities=abilities,
            hit_points=hit_points,
            armor_class=10 + ((abilities.dexterity - 10) // 2),
            importance=request.importance,
            story_role=request.story_role,
        )

        return npc
    except Exception as e:
        raise HTTPException(
            status_code=status.HTTP_500_INTERNAL_SERVER_ERROR,
            detail=f"Failed to create NPC: {str(e)}",
        )


@router.get("/npc/{npc_id}/personality", response_model=NPCPersonality)
async def get_npc_personality(npc_id: str):
    """Get NPC personality traits and behaviors."""
    try:
        # This would normally retrieve from a database
        # For now, return a sample personality
        personality = NPCPersonality(
            traits=["Honest", "Brave"],
            ideals=["Justice", "Freedom"],
            bonds=["Loyal to the crown", "Protects the innocent"],
            flaws=["Quick to anger", "Overly trusting"],
            mannerisms=["Speaks with authority", "Always stands straight"],
            appearance="Tall and imposing with graying hair",
            motivations=["Maintain law and order", "Protect the city"],
        )

        return personality
    except Exception as e:
        raise HTTPException(
            status_code=status.HTTP_500_INTERNAL_SERVER_ERROR,
            detail=f"Failed to get NPC personality: {str(e)}",
        )


@router.post("/npc/{npc_id}/interaction", response_model=NPCInteractionResponse)
async def log_npc_interaction(npc_id: str, request: NPCInteractionRequest):
    """Log and retrieve NPC interaction history."""
    try:
        # Create interaction record
        interaction = NPCInteraction(
            npc_id=npc_id,
            character_id=request.character_id,
            interaction_type=request.interaction_type,
            summary=request.summary,
            outcome=request.outcome,
            relationship_change=request.relationship_change,
        )

        # This would normally be stored in a database
        # For now, return success response

        # Calculate new relationship level (simulated)
        import random

        current_level = random.randint(-50, 50)  # Would be retrieved from database
        new_level = max(-100, min(100, current_level + request.relationship_change))

        return NPCInteractionResponse(
            success=True,
            message=f"Interaction logged successfully for NPC {npc_id}",
            interaction_id=interaction.id,
            new_relationship_level=new_level,
        )
    except Exception as e:
        return NPCInteractionResponse(
            success=False,
            message=f"Failed to log NPC interaction: {str(e)}",
            interaction_id="",
        )


@router.post("/npc/{npc_id}/generate-stats", response_model=NPCStatsResponse)
async def generate_npc_stats(npc_id: str, request: GenerateNPCStatsRequest):
    """Generate combat stats for NPCs dynamically."""
    try:
        import random

        level = request.level or 1
        role = request.role

        # Generate stats based on role and level
        stat_templates = {
            "civilian": {
                "hit_dice": "1d4",
                "armor_class_base": 10,
                "proficiency_bonus": 2,
                "abilities_mod": 0,
            },
            "guard": {
                "hit_dice": "1d8",
                "armor_class_base": 16,
                "proficiency_bonus": 2,
                "abilities_mod": 2,
            },
            "soldier": {
                "hit_dice": "1d10",
                "armor_class_base": 18,
                "proficiency_bonus": 2 + (level - 1) // 4,
                "abilities_mod": 3,
            },
            "spellcaster": {
                "hit_dice": "1d6",
                "armor_class_base": 12,
                "proficiency_bonus": 2 + (level - 1) // 4,
                "abilities_mod": 4,
            },
            "rogue": {
                "hit_dice": "1d8",
                "armor_class_base": 14,
                "proficiency_bonus": 2 + (level - 1) // 4,
                "abilities_mod": 3,
            },
        }

        template = stat_templates.get(role, stat_templates["civilian"])

        # Generate hit points
        hit_dice_num = int(template["hit_dice"].split("d")[1])
        hit_points = sum(random.randint(1, hit_dice_num) for _ in range(level))
        hit_points += level * 1  # Constitution modifier (assumed +1)

        # Generate abilities
        base_stat = 10 + template["abilities_mod"]
        abilities = {
            "strength": base_stat + random.randint(-2, 2),
            "dexterity": base_stat + random.randint(-2, 2),
            "constitution": base_stat + random.randint(-2, 2),
            "intelligence": base_stat + random.randint(-2, 2),
            "wisdom": base_stat + random.randint(-2, 2),
            "charisma": base_stat + random.randint(-2, 2),
        }

        # Role-specific stat adjustments
        if role == "soldier":
            abilities["strength"] += 2
            abilities["constitution"] += 2
        elif role == "spellcaster":
            abilities["intelligence"] += 3
            abilities["wisdom"] += 2
        elif role == "rogue":
            abilities["dexterity"] += 3
            abilities["charisma"] += 1
        elif role == "guard":
            abilities["strength"] += 1
            abilities["constitution"] += 1

        generated_stats = {
            "level": level,
            "hit_points": {"current": hit_points, "maximum": hit_points},
            "armor_class": template["armor_class_base"]
            + ((abilities["dexterity"] - 10) // 2),
            "proficiency_bonus": template["proficiency_bonus"],
            "abilities": abilities,
            "role": role,
            "challenge_rating": level / 2 if level > 1 else 0.25,
        }

        return NPCStatsResponse(
            success=True,
            message=f"Generated {role} stats for level {level} NPC",
            generated_stats=generated_stats,
        )
    except Exception as e:
        return NPCStatsResponse(
            success=False,
            message=f"Failed to generate NPC stats: {str(e)}",
            generated_stats={},
        )<|MERGE_RESOLUTION|>--- conflicted
+++ resolved
@@ -151,7 +151,6 @@
 async def create_campaign(campaign_data: CreateCampaignRequest):
     """Create a new campaign."""
     try:
-<<<<<<< HEAD
         # Check if Azure OpenAI is configured
         if not config.is_azure_openai_configured():
             raise HTTPException(
@@ -159,9 +158,6 @@
                 detail="Azure OpenAI configuration is missing or invalid. "
                 "This agentic demo requires proper Azure OpenAI setup.",
             )
-
-=======
->>>>>>> 5a2b818b
         campaign = campaign_service.create_campaign(campaign_data)
         return campaign
     except HTTPException:
